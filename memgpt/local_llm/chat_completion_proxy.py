"""Key idea: create drop-in replacement for agent's ChatCompletion call that runs on an OpenLLM backend"""

import os
import requests
import json

from .webui.api import get_webui_completion
from .llm_chat_completion_wrappers import airoboros, dolphin
from .utils import DotDict

HOST = os.getenv("OPENAI_API_BASE")
HOST_TYPE = os.getenv("BACKEND_TYPE")  # default None == ChatCompletion
<<<<<<< HEAD
DEBUG = False
# DEBUG = True
DEFAULT_WRAPPER = airoboros.Airoboros21InnerMonologueWrapper()
=======
# DEBUG = False
DEBUG = True
>>>>>>> ccd9b5fa


async def get_chat_completion(
    model,  # no model, since the model is fixed to whatever you set in your own backend
    messages,
    functions,
    function_call="auto",
):
    if function_call != "auto":
        raise ValueError(f"function_call == {function_call} not supported (auto only)")

    if model == "airoboros-l2-70b-2.1":
<<<<<<< HEAD
=======
        # llm_wrapper = airoboros.Airoboros21Wrapper()
>>>>>>> ccd9b5fa
        llm_wrapper = airoboros.Airoboros21InnerMonologueWrapper()
    elif model == "dolphin-2.1-mistral-7b":
        llm_wrapper = dolphin.Dolphin21MistralWrapper()
    else:
        # Warn the user that we're using the fallback
        print(f"Warning: no wrapper specified for local LLM, using the default wrapper")
        llm_wrapper = DEFAULT_WRAPPER

    # First step: turn the message sequence into a prompt that the model expects
    prompt = llm_wrapper.chat_completion_to_prompt(messages, functions)
    if DEBUG:
        print(prompt)

    try:
        if HOST_TYPE == "webui":
            result = get_webui_completion(prompt)
        else:
            print(f"Warning: BACKEND_TYPE was not set, defaulting to webui")
            result = get_webui_completion(prompt)
    except requests.exceptions.ConnectionError as e:
        raise ValueError(f"Was unable to connect to host {HOST}")

    if result is None or result == "":
        raise Exception(f"Got back an empty response string from {HOST}")

    chat_completion_result = llm_wrapper.output_to_chat_completion_response(result)
    if DEBUG:
        print(json.dumps(chat_completion_result, indent=2))

    # unpack with response.choices[0].message.content
    response = DotDict(
        {
            "model": None,
            "choices": [
                DotDict(
                    {
                        "message": DotDict(chat_completion_result),
                        "finish_reason": "stop",  # TODO vary based on backend response
                    }
                )
            ],
            "usage": DotDict(
                {
                    # TODO fix, actually use real info
                    "prompt_tokens": 0,
                    "completion_tokens": 0,
                    "total_tokens": 0,
                }
            ),
        }
    )
    return response
<|MERGE_RESOLUTION|>--- conflicted
+++ resolved
@@ -1,88 +1,78 @@
-"""Key idea: create drop-in replacement for agent's ChatCompletion call that runs on an OpenLLM backend"""
-
-import os
-import requests
-import json
-
-from .webui.api import get_webui_completion
-from .llm_chat_completion_wrappers import airoboros, dolphin
-from .utils import DotDict
-
-HOST = os.getenv("OPENAI_API_BASE")
-HOST_TYPE = os.getenv("BACKEND_TYPE")  # default None == ChatCompletion
-<<<<<<< HEAD
-DEBUG = False
-# DEBUG = True
-DEFAULT_WRAPPER = airoboros.Airoboros21InnerMonologueWrapper()
-=======
-# DEBUG = False
-DEBUG = True
->>>>>>> ccd9b5fa
-
-
-async def get_chat_completion(
-    model,  # no model, since the model is fixed to whatever you set in your own backend
-    messages,
-    functions,
-    function_call="auto",
-):
-    if function_call != "auto":
-        raise ValueError(f"function_call == {function_call} not supported (auto only)")
-
-    if model == "airoboros-l2-70b-2.1":
-<<<<<<< HEAD
-=======
-        # llm_wrapper = airoboros.Airoboros21Wrapper()
->>>>>>> ccd9b5fa
-        llm_wrapper = airoboros.Airoboros21InnerMonologueWrapper()
-    elif model == "dolphin-2.1-mistral-7b":
-        llm_wrapper = dolphin.Dolphin21MistralWrapper()
-    else:
-        # Warn the user that we're using the fallback
-        print(f"Warning: no wrapper specified for local LLM, using the default wrapper")
-        llm_wrapper = DEFAULT_WRAPPER
-
-    # First step: turn the message sequence into a prompt that the model expects
-    prompt = llm_wrapper.chat_completion_to_prompt(messages, functions)
-    if DEBUG:
-        print(prompt)
-
-    try:
-        if HOST_TYPE == "webui":
-            result = get_webui_completion(prompt)
-        else:
-            print(f"Warning: BACKEND_TYPE was not set, defaulting to webui")
-            result = get_webui_completion(prompt)
-    except requests.exceptions.ConnectionError as e:
-        raise ValueError(f"Was unable to connect to host {HOST}")
-
-    if result is None or result == "":
-        raise Exception(f"Got back an empty response string from {HOST}")
-
-    chat_completion_result = llm_wrapper.output_to_chat_completion_response(result)
-    if DEBUG:
-        print(json.dumps(chat_completion_result, indent=2))
-
-    # unpack with response.choices[0].message.content
-    response = DotDict(
-        {
-            "model": None,
-            "choices": [
-                DotDict(
-                    {
-                        "message": DotDict(chat_completion_result),
-                        "finish_reason": "stop",  # TODO vary based on backend response
-                    }
-                )
-            ],
-            "usage": DotDict(
-                {
-                    # TODO fix, actually use real info
-                    "prompt_tokens": 0,
-                    "completion_tokens": 0,
-                    "total_tokens": 0,
-                }
-            ),
-        }
-    )
-    return response
+"""Key idea: create drop-in replacement for agent's ChatCompletion call that runs on an OpenLLM backend"""
+
+import os
+import requests
+import json
+
+from .webui.api import get_webui_completion
+from .llm_chat_completion_wrappers import airoboros, dolphin
+from .utils import DotDict
+
+HOST = os.getenv("OPENAI_API_BASE")
+HOST_TYPE = os.getenv("BACKEND_TYPE")  # default None == ChatCompletion
+DEBUG = False
+DEFAULT_WRAPPER = airoboros.Airoboros21InnerMonologueWrapper()
+
+
+async def get_chat_completion(
+    model,  # no model, since the model is fixed to whatever you set in your own backend
+    messages,
+    functions,
+    function_call="auto",
+):
+    if function_call != "auto":
+        raise ValueError(f"function_call == {function_call} not supported (auto only)")
+
+    if model == "airoboros-l2-70b-2.1":
+        llm_wrapper = airoboros.Airoboros21InnerMonologueWrapper()
+    elif model == "dolphin-2.1-mistral-7b":
+        llm_wrapper = dolphin.Dolphin21MistralWrapper()
+    else:
+        # Warn the user that we're using the fallback
+        print(f"Warning: no wrapper specified for local LLM, using the default wrapper")
+        llm_wrapper = DEFAULT_WRAPPER
+
+    # First step: turn the message sequence into a prompt that the model expects
+    prompt = llm_wrapper.chat_completion_to_prompt(messages, functions)
+    if DEBUG:
+        print(prompt)
+
+    try:
+        if HOST_TYPE == "webui":
+            result = get_webui_completion(prompt)
+        else:
+            print(f"Warning: BACKEND_TYPE was not set, defaulting to webui")
+            result = get_webui_completion(prompt)
+    except requests.exceptions.ConnectionError as e:
+        raise ValueError(f"Was unable to connect to host {HOST}")
+
+    if result is None or result == "":
+        raise Exception(f"Got back an empty response string from {HOST}")
+
+    chat_completion_result = llm_wrapper.output_to_chat_completion_response(result)
+    if DEBUG:
+        print(json.dumps(chat_completion_result, indent=2))
+
+    # unpack with response.choices[0].message.content
+    response = DotDict(
+        {
+            "model": None,
+            "choices": [
+                DotDict(
+                    {
+                        "message": DotDict(chat_completion_result),
+                        "finish_reason": "stop",  # TODO vary based on backend response
+                    }
+                )
+            ],
+            "usage": DotDict(
+                {
+                    # TODO fix, actually use real info
+                    "prompt_tokens": 0,
+                    "completion_tokens": 0,
+                    "total_tokens": 0,
+                }
+            ),
+        }
+    )
+    return response